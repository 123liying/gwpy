# -*- coding: utf-8 -*-
# Copyright (C) Duncan Macleod (2013)
#
# This file is part of GWpy.
#
# GWpy is free software: you can redistribute it and/or modify
# it under the terms of the GNU General Public License as published by
# the Free Software Foundation, either version 3 of the License, or
# (at your option) any later version.
#
# GWpy is distributed in the hope that it will be useful,
# but WITHOUT ANY WARRANTY; without even the implied warranty of
# MERCHANTABILITY or FITNESS FOR A PARTICULAR PURPOSE.  See the
# GNU General Public License for more details.
#
# You should have received a copy of the GNU General Public License
# along with GWpy.  If not, see <http://www.gnu.org/licenses/>.

"""This module defines the Boolean array representing the state of some data

Such states are typically the comparison of a `TimeSeries` against some
threshold, where sub-threshold is good and sup-threshold is bad,
for example.

Single `StateTimeSeries` can be bundled together to form `StateVector`
arrays, representing a bit mask of states that combine to make a detailed
statement of instrumental operation
"""

from math import (ceil, log)
import sys

import numpy

from glue.segmentsUtils import from_bitstream
from astropy.units import Quantity

from .core import (TimeSeriesBase, TimeSeriesBaseDict, TimeSeriesBaseList,
                   ArrayTimeSeries, NDS2_FETCH_TYPE_MASK,
                   as_series_dict_class)
from ..detector import Channel
from ..time import Time
from ..io import reader
from .. import version
from ..utils.docstring import interpolate_docstring

if sys.version_info[0] < 3:
    range = xrange

__version__ = version.version
__author__ = "Duncan Macleod <duncan.macleod@ligo.org>"

__all__ = ['StateTimeSeries',
           'StateVector', 'StateVectorDict', 'StateVectorList', 'Bits']


@interpolate_docstring
class StateTimeSeries(TimeSeriesBase):
    """Boolean array representing a good/bad state determination
    of some data.

    Parameters
    ----------
    %(Array1)s

    %(time-axis)s

    %(Array2)s

    Notes
    -----
    The input data array is cast to the `bool` data type upon creation of
    this series.

    .. rubric:: Key methods

       ~StateTimeSeries.to_dqflag

    """

    def __new__(cls, data, times=None, epoch=None, channel=None,
                unit='dimensionless', sample_rate=None, name=None, **kwargs):
        """Generate a new StateTimeSeries
        """
        if isinstance(data, (list, tuple)):
            data = numpy.asarray(data)
        if not isinstance(data, cls):
            data = data.astype(bool)
        return super(StateTimeSeries, cls).__new__(cls, data, name=name,
                                                   epoch=epoch,
                                                   channel=channel,
                                                   sample_rate=sample_rate,
                                                   times=times, **kwargs)

    def to_dqflag(self, name=None, minlen=1, dtype=float, round=False,
                  label=None, description=None):
        """Convert this `StateTimeSeries` into a
        `~gwpy.segments.DataQualityFlag`

        Each contiguous set of `True` values are grouped as a
        `~gwpy.segments.Segment` running from the GPS time the first
        found `True`, to the GPS time of the next `False` (or the end
        of the series)

        Parameters
        ----------
        minlen : `int`, optional, default: 1
            minimum number of consecutive `True` values to identify as a
            `~gwpy.segments.Segment`. This is useful to ignore single
            bit flips, for example.

        dtype : `type`, `callable`, default: `float`
            output segment entry type, can pass either a type for simple
            casting, or a callable function that accepts a float and returns
            another numeric type

        round : `bool`, optional, default: False
            choose to round each `~gwpy.segments.Segment` to its
            inclusive integer boundaries

        Returns
        -------
        dqflag : `~gwpy.segments.DataQualityFlag`
            a segment representation of this `StateTimeSeries`, the span
            defines the `known` segments, while the contiguous `True`
            sets defined each of the `active` segments
        """
        from ..segments import (Segment, SegmentList, DataQualityFlag)
        start = self.x0.value
        dt = self.dx.value
        active = from_bitstream(self.value, start, dt, minlen=int(minlen))
        if dtype is not float:
            active = active.__class__([Segment(dtype(s[0]), dtype(s[1])) for
                                       s in active])
        known = SegmentList([self.span])
        out = DataQualityFlag(name=name or self.name, active=active,
                              known=known, label=label or self.name,
                              description=description)
        if round:
            out = out.round()
        return out.coalesce()

    def to_lal(self, *args, **kwargs):
        """Bogus function inherited from superclass, do not use.
        """
        raise NotImplementedError("The to_lal method, inherited from the "
                                  "TimeSeries, cannot be used with the "
                                  "StateTimeSeries because LAL has no "
                                  "BooleanTimeSeries structure")

    def __getitem__(self, item):
        if isinstance(item, (float, int)):
            return numpy.ndarray.__getitem__(self, item)
        else:
            return super(StateTimeSeries, self).__getitem__(item)


class Bits(list):
    """Definition of the bits in a `StateVector`.

    Parameters
    ----------
    bits : `list`
        list of bit names
    channel : `Channel`, `str`, optional
        data channel associated with this Bits
    epoch : `float`, optional
        defining GPS epoch for this `Bits`
    description : `dict`, optional
        (bit, desc) `dict` of longer descriptions for each bit
    """
    def __init__(self, bits, channel=None, epoch=None, description=None):
        list.__init__(self, [b or None for b in bits])
        if channel is not None:
            self.channel = channel
        if epoch is not None:
            self.epoch = epoch
        self.description = description
        for i, bit in enumerate(bits):
            if bit is None or bit in self.description:
                continue
            elif channel:
                self.description[bit] = '%s bit %d' % (self.channel, i)
            else:
                self.description[bit] = None

    @property
    def epoch(self):
        """Starting GPS time epoch for these `Bits`.

        This attribute is recorded as a `~astropy.time.Time` object in the
        GPS format, allowing native conversion into other formats.

        See :mod:`~astropy.time` for details on the `Time` object.
        """
        try:
            return Time(self._epoch, format='gps')
        except AttributeError:
            return None

    @epoch.setter
    def epoch(self, epoch):
        if isinstance(epoch, Time):
            self._epoch = epoch.gps
        elif isinstance(epoch, Quantity):
            self._epoch = epoch.value
        else:
            self._epoch = float(epoch)

    @property
    def channel(self):
        """Data channel associated with these `Bits`.
        """
        try:
            return self._channel
        except AttributeError:
            return None

    @channel.setter
    def channel(self, ch):
        if isinstance(ch, Channel):
            self._channel = ch
        else:
            self._channel = Channel(ch)

    @property
    def description(self):
        """(key, value) dictionary of long bit descriptions.
        """
        return self._description

    @description.setter
    def description(self, desc):
        if desc is None:
            self._description = {}
        else:
            self._description = desc

    def __repr__(self):
        indent = " " * len('<%s(' % self.__class__.__name__)
        mask = ('\n%s' % indent).join(['%d: %r' % (idx, bit) for
                                       idx, bit in enumerate(self)
                                       if bit])
        return ("<{1}({2},\n{0}channel={3},\n{0}epoch={4})>".format(
                indent, self.__class__.__name__,
                mask, repr(self.channel), repr(self.epoch)))

    def __str__(self):
        indent = " " * len('%s(' % self.__class__.__name__)
        mask = ('\n%s' % indent).join(['%d: %s' % (idx, bit) for
                                       idx, bit in enumerate(self)
                                       if bit])
        return ("{1}({2},\n{0}channel={3},\n{0}epoch={4})".format(
                indent, self.__class__.__name__,
                mask, str(self.channel), str(self.epoch)))

    def __array__(self):
        return numpy.array([b or '' for b in self])


@interpolate_docstring
class StateVector(TimeSeriesBase):
    """Binary array representing good/bad state determinations of some data.

    Each binary bit represents a single boolean condition, with the
    definitions of all the bits stored in the `StateVector.bits`
    attribute.

    Parameters
    ----------
    %(Array1)s

    bits : `Bits`, `list`, optional
        list of bits defining this `StateVector`

    %(time-axis)s

    %(Array2)s

    Notes
    -----
    Key methods:

    .. autosummary::

        ~StateVector.fetch
        ~StateVector.read
        ~StateVector.write
        ~StateVector.to_dqflags
        ~StateVector.plot

    """
    _metadata_slots = TimeSeriesBase._metadata_slots + ['bits']

    def __new__(cls, data, bits=None, times=None, epoch=None, sample_rate=None,
                channel=None, name=None, **kwargs):
        """Generate a new `StateVector`.
        """
        new = super(StateVector, cls).__new__(cls, data, name=name,
                                              epoch=epoch, channel=channel,
                                              sample_rate=sample_rate,
                                              times=times,
                                              **kwargs)
        new.bits = bits
        return new

    # -------------------------------------------
    # StateVector properties

    @property
    def bits(self):
        """The list of bit names for this `StateVector`.

        :type: `Bits`
        """
        try:
            return self._bits
        except AttributeError as e:
            if self.dtype.name.startswith(('uint', 'int')):
                nbits = self.itemsize * 8
                self.bits = Bits(['Bit %d' % b for b in range(nbits)],
                                 channel=self.channel, epoch=self.epoch)
                return self.bits
            elif hasattr(self.channel, 'bits'):
                self.bits = self.channel.bits
                return self.bits
            else:
                return None

    @bits.setter
    def bits(self, mask):
        if mask is None:
            del self.bits
            return
        if not isinstance(mask, Bits):
            mask = Bits(mask, channel=self.channel,
                        epoch=self.epoch)
        self._bits = mask

    @bits.deleter
    def bits(self):
        try:
            del self._bits
        except AttributeError:
            pass

    @property
    def boolean(self):
        """A mapping of this `StateVector` to a 2-D array containing all
        binary bits as booleans, for each time point.
        """
        try:
            return self._boolean
        except AttributeError:
            nbits = len(self.bits)
            boolean = numpy.zeros((self.size, nbits), dtype=bool)
            for i, d in enumerate(self.value):
                boolean[i, :] = [int(d) >> j & 1 for
                                 j in range(nbits)]
            self._boolean = ArrayTimeSeries(boolean, name=self.name,
                                            epoch=self.epoch,
                                            sample_rate=self.sample_rate,
                                            y0=0, dy=1)
            return self.boolean

    def get_bit_series(self, bits=None):
        """Get the `StateTimeSeries` for each bit of this `StateVector`.

        Parameters
        ----------
        bits : `list`, optional
            a list of bit indices or bit names, defaults to
            `~StateVector.bits`

        Returns
        -------
        bitseries : `TimeSeriesDict`
            a `TimeSeriesDict` of `StateTimeSeries`, one for each given
            bit
        """
        if bits is None:
            bits = [b for b in self.bits if b is not None and b is not '']
        bindex = []
        for b in bits:
            try:
                bindex.append((self.bits.index(b), b))
            except IndexError as e:
                e.args = ('Bit %r not found in StateVector' % b)
                raise e
        self._bitseries = StateTimeSeriesDict()
        for i, bit in bindex:
            self._bitseries[bit] = StateTimeSeries(
                self.value >> i & 1, name=bit, epoch=self.x0.value,
                channel=self.channel, sample_rate=self.sample_rate)
        return self._bitseries

    # -------------------------------------------
    # StateVector methods

    # use input/output registry to allow multi-format reading
<<<<<<< HEAD
    read = classmethod(reader(doc="""
        Read data into a `StateVector`

        Parameters
        ----------
        source : `str`, `~glue.lal.Cache`
            a single file path `str`, or a `~glue.lal.Cache` containing
            a contiguous list of files.

        channel : `str`, `~gwpy.detector.core.Channel`
            the name of the channel to read, or a `Channel` object.

        start : `~gwpy.time.LIGOTimeGPS`, `float`, `str` optional
            GPS start time of required data, anything parseable by
            :meth:`~gwpy.time.to_gps` is fine

        end : `~gwpy.time.LIGOTimeGPS`, `float`, `str`, optional
            GPS end time of required data, anything parseable by
            :meth:`~gwpy.time.to_gps` is fine
=======
    read = classmethod(interpolate_docstring(
        reader(doc="""Read data into a `StateVector`

        Parameters
        ----------
        %(timeseries-read1)s
>>>>>>> b5a4fd79

        bits : `list`, optional
            list of bits names for this `StateVector`, give `None` at
            any point in the list to mask that bit

<<<<<<< HEAD
        format : `str`, optional
            source format identifier. If not given, the format will be
            detected if possible. See below for list of acceptable
            formats.

        nproc : `int`, optional, default: ``1``
            number of parallel processes to use, serial process by
            default.

            .. note::

               Parallel frame reading, via the ``nproc`` keyword argument,
               is only available when giving a :class:`~glue.lal.Cache` of
               frames, or using the ``format='cache'`` keyword argument.

        gap : `str`, optional
            how to handle gaps in the cache, one of

            - 'ignore': do nothing, let the undelying reader method handle it
            - 'warn': do nothing except print a warning to the screen
            - 'raise': raise an exception upon finding a gap (default)
            - 'pad': insert a value to fill the gaps

        pad : `float`, optional
            value with which to fill gaps in the source data, only used if
            gap is not given, or `gap='pad'` is given

        Notes
        -----
        """))
=======
        %(timeseries-read2)s

        Example
        -------
        To read the S6 state vector, with names for all the bits::

            >>> sv = StateVector.read(
                'H-H1_LDAS_C02_L2-968654592-128.gwf', 'H1:IFO-SV_STATE_VECTOR',
                bits=['Science mode', 'Conlog OK', 'Locked',
                      'No injections', 'No Excitations'],
                dtype='uint32')

        then you can convert these to segments

            >>> segments = sv.to_dqflags()

        or to read just the interferometer operations bits::

            >>> sv = StateVector.read(
                'H-H1_LDAS_C02_L2-968654592-128.gwf', 'H1:IFO-SV_STATE_VECTOR',
                bits=['Science mode', None, 'Locked'], dtype='uint32')

        Running `to_dqflags` on this example would only give 2 flags, rather
        than all five.

        Alternatively the `bits` attribute can be reset after reading, but
        before any further operations.

        Notes
        -----""")))
>>>>>>> b5a4fd79

    def to_dqflags(self, bits=None, minlen=1, dtype=float, round=False):
        """Convert this `StateVector` into a `~gwpy.segments.DataQualityDict`

        The `StateTimeSeries` for each bit is converted into a
        `~gwpy.segments.DataQualityFlag` with the bits combined into a dict.

        Parameters
        ----------
        minlen : `int`, optional, default: 1
           minimum number of consecutive `True` values to identify as a
           `Segment`. This is useful to ignore single bit flips,
           for example.

        bits : `list`, optional
            a list of bit indices or bit names to select, defaults to
            `~StateVector.bits`

        Returns
        -------
        DataQualityFlag list : `list`
            a list of :class:`~gwpy.segments.flag.DataQualityFlag`
            reprensentations for each bit in this `StateVector`

        See Also
        --------
        :meth:`StateTimeSeries.to_dqflag`
            for details on the segment representation method for
            `StateVector` bits
        """
        from ..segments import DataQualityDict
        out = DataQualityDict()
        bitseries = self.get_bit_series(bits=bits)
        for bit, sts in bitseries.iteritems():
            out[bit] = sts.to_dqflag(name=bit, minlen=minlen, round=round,
                                     dtype=dtype,
                                     description=self.bits.description[bit])
        return out

    @classmethod
    @interpolate_docstring
    def fetch(cls, channel, start, end, bits=None, host=None, port=None,
              verbose=False, connection=None, type=NDS2_FETCH_TYPE_MASK):
        """Fetch data from NDS into a `StateVector`.

        Parameters
        ----------
        %(timeseries-fetch1)s

        bits : `Bits`, `list`, optional
            definition of bits for this `StateVector`

        %(timeseries-fetch2)s
        """
        new = StateVectorDict.fetch(
            [channel], start, end, host=host, port=port,
            verbose=verbose, connection=connection)[channel]
        if bits:
            new.bits = bits
        return new

    def to_lal(self, *args, **kwargs):
        """Bogus function inherited from superclass, do not use.
        """
        raise NotImplementedError("The to_lal method, inherited from the "
                                  "TimeSeries, cannot be used with the "
                                  "StateTimeSeries because LAL has no "
                                  "BooleanTimeSeries structure")

    def plot(self, format='segments', bits=None, **kwargs):
        """Plot the data for this `StateVector`

        Parameters
        ----------
        format : `str`, optional, default: ``'segments'``
            type of plot to make, either 'segments' to plot the
            SegmentList for each bit, or 'timeseries' to plot the raw
            data for this `StateVector`
        bits : `list`, optional
            a list of bit indices or bit names, defaults to
            `~StateVector.bits`. This argument is ignored if ``format`` is
            not ``'segments'``
        **kwargs
            other keyword arguments to be passed to either
            :class:`~gwpy.plotter.segments.SegmentPlot` or
            :class:`~gwpy.plotter.timeseries.TimeSeriesPlot`, depending
            on ``format``.

        Returns
        -------
        plot : :class:`~gwpy.plotter.segments.SegmentPlot`, or
               :class:`~gwpy.plotter.timeseries.TimeSeriesPlot`
            output plot object, subclass of :class:`~gwpy.plotter.core.Plot`
        """
        if format == 'timeseries':
            return super(StateVector, self).plot(**kwargs)
        elif format == 'segments':
            kwargs.setdefault('facecolor', 'green')
            kwargs.setdefault('edgecolor', 'black')
            kwargs.setdefault('known', {'facecolor': 'red',
                                        'edgecolor': 'black'})
            from ..plotter import SegmentPlot
            return SegmentPlot(*self.to_dqflags(bits=bits).values(), **kwargs)
        raise ValueError("'format' argument must be one of: 'timeseries' or "
                         "'segments'")

    def resample(self, rate):
        """Resample this `StateVector` to a new rate

        Because of the nature of a state-vector, downsampling is done
        by taking the logical 'and' of all original samples in each new
        sampling interval, while upsampling is achieved by repeating
        samples.

        Parameters
        ----------
        rate : `float`
            rate to which to resample this `StateVector`, must be a
            divisor of the original sample rate (when downsampling)
            or a multiple of the original (when upsampling).

        Returns
        -------
        vector : :class:`~gwpy.timeseries.statevector.StateVector`
            resampled version of the input `StateVector`
        """
        rate1 = self.sample_rate.value
        if isinstance(rate, Quantity):
            rate2 = rate.value
        else:
            rate2 = float(rate)
        # upsample
        if (rate2 / rate1).is_integer():
            raise NotImplementedError("StateVector upsampling has not "
                                      "been implemented yet, sorry.")
        # downsample
        elif (rate1 / rate2).is_integer():
            factor = int(rate1 / rate2)
            # reshape incoming data to one column per new sample
            newsize = self.size / factor
            old = self.value.reshape((newsize, self.size // newsize))
            # work out number of bits
            if len(self.bits):
                nbits = len(self.bits)
            else:
                max = self.value.max()
                nbits = max != 0 and int(ceil(log(self.value.max(), 2))) or 1
            bits = range(nbits)
            # construct an iterator over the columns of the old array
            it = numpy.nditer([old, None],
                              flags=['external_loop', 'reduce_ok'],
                              op_axes=[None, [0, -1]],
                              op_flags=[['readonly'],
                                        ['readwrite', 'allocate']])
            dtype = self.dtype
            type_ = self.dtype.type
            # for each new sample, each bit is logical AND of old samples
            # bit is ON,
            for x, y in it:
                y[...] = numpy.sum([type_((x >> bit & 1).all() * (2 ** bit))
                                    for bit in bits], dtype=self.dtype)
            new = StateVector(it.operands[1], dtype=dtype)
            new.__dict__ = self.copy_metadata()
            new.sample_rate = rate2
            return new
        # error for non-integer resampling factors
        elif rate1 < rate2:
            raise ValueError("New sample rate must be multiple of input "
                             "series rate if upsampling a StateVector")
        else:
            raise ValueError("New sample rate must be divisor of input "
                             "series rate if downsampling a StateVector")


@as_series_dict_class(StateTimeSeries)
class StateTimeSeriesDict(TimeSeriesBaseDict):
    EntryClass = StateTimeSeries
    read = classmethod(reader(doc=TimeSeriesBaseDict.read.__doc__))


@as_series_dict_class(StateVector)
class StateVectorDict(TimeSeriesBaseDict):
    EntryClass = StateVector
    read = classmethod(reader(doc="""
        Read data for multiple bit vector channels into a `StateVectorDict`

        Parameters
        ----------
        source : `str`, `~glue.lal.Cache`
            a single file path `str`, or a `~glue.lal.Cache` containing
            a contiguous list of files.

        channels : `~gwpy.detector.channel.ChannelList`, `list`
            a list of channels to read from the source.

        start : `~gwpy.time.LIGOTimeGPS`, `float`, `str` optional
            GPS start time of required data, anything parseable by
            :meth:`~gwpy.time.to_gps` is fine

        end : `~gwpy.time.LIGOTimeGPS`, `float`, `str`, optional
            GPS end time of required data, anything parseable by
            :meth:`~gwpy.time.to_gps` is fine

        bits : `list` of `lists`, `dict`, optional
            the ordered list of interesting bit lists for each channel,
            or a `dict` of (`channel`, `list`) pairs

        format : `str`, optional
            source format identifier. If not given, the format will be
            detected if possible. See below for list of acceptable
            formats.

        nproc : `int`, optional, default: ``1``
            number of parallel processes to use, serial process by
            default.

            .. note::

               Parallel frame reading, via the ``nproc`` keyword argument,
               is only available when giving a :class:`~glue.lal.Cache` of
               frames, or using the ``format='cache'`` keyword argument.

        gap : `str`, optional
            how to handle gaps in the cache, one of

            - 'ignore': do nothing, let the undelying reader method handle it
            - 'warn': do nothing except print a warning to the screen
            - 'raise': raise an exception upon finding a gap (default)
            - 'pad': insert a value to fill the gaps

        pad : `float`, optional
            value with which to fill gaps in the source data, only used if
            gap is not given, or `gap='pad'` is given

        Returns
        -------
        statevectordict : `StateVectorDict`
            a `StateVectorDict` of (`channel`, `StateVector`) pairs. The keys
            are guaranteed to be the ordered list `channels` as given.

        Notes
        -----
        """))


class StateVectorList(TimeSeriesBaseList):
    EntryClass = StateVector<|MERGE_RESOLUTION|>--- conflicted
+++ resolved
@@ -398,71 +398,17 @@
     # StateVector methods
 
     # use input/output registry to allow multi-format reading
-<<<<<<< HEAD
-    read = classmethod(reader(doc="""
-        Read data into a `StateVector`
-
-        Parameters
-        ----------
-        source : `str`, `~glue.lal.Cache`
-            a single file path `str`, or a `~glue.lal.Cache` containing
-            a contiguous list of files.
-
-        channel : `str`, `~gwpy.detector.core.Channel`
-            the name of the channel to read, or a `Channel` object.
-
-        start : `~gwpy.time.LIGOTimeGPS`, `float`, `str` optional
-            GPS start time of required data, anything parseable by
-            :meth:`~gwpy.time.to_gps` is fine
-
-        end : `~gwpy.time.LIGOTimeGPS`, `float`, `str`, optional
-            GPS end time of required data, anything parseable by
-            :meth:`~gwpy.time.to_gps` is fine
-=======
     read = classmethod(interpolate_docstring(
         reader(doc="""Read data into a `StateVector`
 
         Parameters
         ----------
         %(timeseries-read1)s
->>>>>>> b5a4fd79
 
         bits : `list`, optional
             list of bits names for this `StateVector`, give `None` at
             any point in the list to mask that bit
 
-<<<<<<< HEAD
-        format : `str`, optional
-            source format identifier. If not given, the format will be
-            detected if possible. See below for list of acceptable
-            formats.
-
-        nproc : `int`, optional, default: ``1``
-            number of parallel processes to use, serial process by
-            default.
-
-            .. note::
-
-               Parallel frame reading, via the ``nproc`` keyword argument,
-               is only available when giving a :class:`~glue.lal.Cache` of
-               frames, or using the ``format='cache'`` keyword argument.
-
-        gap : `str`, optional
-            how to handle gaps in the cache, one of
-
-            - 'ignore': do nothing, let the undelying reader method handle it
-            - 'warn': do nothing except print a warning to the screen
-            - 'raise': raise an exception upon finding a gap (default)
-            - 'pad': insert a value to fill the gaps
-
-        pad : `float`, optional
-            value with which to fill gaps in the source data, only used if
-            gap is not given, or `gap='pad'` is given
-
-        Notes
-        -----
-        """))
-=======
         %(timeseries-read2)s
 
         Example
@@ -493,7 +439,6 @@
 
         Notes
         -----""")))
->>>>>>> b5a4fd79
 
     def to_dqflags(self, bits=None, minlen=1, dtype=float, round=False):
         """Convert this `StateVector` into a `~gwpy.segments.DataQualityDict`
